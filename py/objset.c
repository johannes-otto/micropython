--- conflicted
+++ resolved
@@ -55,18 +55,10 @@
 }
 
 const mp_obj_type_t set_type = {
-<<<<<<< HEAD
-    .base = { &mp_const_type },
-    .name = "set",
-    .print = set_print,
-    .make_new = set_make_new,
-    .methods = { { NULL, NULL }, },
-=======
     { &mp_const_type },
     "set",
     .print = set_print,
     .make_new = set_make_new,
->>>>>>> fd04bb3b
 };
 
 mp_obj_t mp_obj_new_set(int n_args, mp_obj_t *items) {
