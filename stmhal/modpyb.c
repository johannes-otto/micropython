/*
 * This file is part of the Micro Python project, http://micropython.org/
 *
 * The MIT License (MIT)
 *
 * Copyright (c) 2013, 2014 Damien P. George
 *
 * Permission is hereby granted, free of charge, to any person obtaining a copy
 * of this software and associated documentation files (the "Software"), to deal
 * in the Software without restriction, including without limitation the rights
 * to use, copy, modify, merge, publish, distribute, sublicense, and/or sell
 * copies of the Software, and to permit persons to whom the Software is
 * furnished to do so, subject to the following conditions:
 *
 * The above copyright notice and this permission notice shall be included in
 * all copies or substantial portions of the Software.
 *
 * THE SOFTWARE IS PROVIDED "AS IS", WITHOUT WARRANTY OF ANY KIND, EXPRESS OR
 * IMPLIED, INCLUDING BUT NOT LIMITED TO THE WARRANTIES OF MERCHANTABILITY,
 * FITNESS FOR A PARTICULAR PURPOSE AND NONINFRINGEMENT. IN NO EVENT SHALL THE
 * AUTHORS OR COPYRIGHT HOLDERS BE LIABLE FOR ANY CLAIM, DAMAGES OR OTHER
 * LIABILITY, WHETHER IN AN ACTION OF CONTRACT, TORT OR OTHERWISE, ARISING FROM,
 * OUT OF OR IN CONNECTION WITH THE SOFTWARE OR THE USE OR OTHER DEALINGS IN
 * THE SOFTWARE.
 */

#include <stdint.h>
#include <stdio.h>

#include STM32_HAL_H

#include "py/mpstate.h"
#include "py/nlr.h"
#include "py/obj.h"
#include "py/gc.h"
#include "py/builtin.h"
#include "lib/utils/pyexec.h"
#include "lib/fatfs/ff.h"
#include "lib/fatfs/diskio.h"
#include "gccollect.h"
#include "irq.h"
#include "systick.h"
#include "led.h"
#include "pin.h"
#include "timer.h"
#include "extint.h"
#include "usrsw.h"
#include "rng.h"
#include "rtc.h"
#include "i2c.h"
#include "spi.h"
#include "uart.h"
#include "can.h"
#include "adc.h"
#include "storage.h"
#include "sdcard.h"
#include "accel.h"
#include "servo.h"
#include "dac.h"
#include "lcd.h"
#include "usb.h"
#include "portmodules.h"
<<<<<<< HEAD
#include "ST7735.h"

/// \module pyb - functions related to the pyboard
///
/// The `pyb` module contains specific functions related to the pyboard.

/// \function bootloader()
/// Activate the bootloader without BOOT* pins.
STATIC NORETURN mp_obj_t pyb_bootloader(void) {
    pyb_usb_dev_deinit();
    storage_flush();

    HAL_RCC_DeInit();
    HAL_DeInit();

#if defined(MCU_SERIES_F7)
    // arm-none-eabi-gcc 4.9.0 does not correctly inline this
    // MSP function, so we write it out explicitly here.
    //__set_MSP(*((uint32_t*) 0x1FF00000));
    __ASM volatile ("movw r3, #0x0000\nmovt r3, #0x1FF0\nldr r3, [r3, #0]\nMSR msp, r3\n" : : : "r3", "sp");

    ((void (*)(void)) *((uint32_t*) 0x1FF00004))();
#else
    __HAL_REMAPMEMORY_SYSTEMFLASH();

    // arm-none-eabi-gcc 4.9.0 does not correctly inline this
    // MSP function, so we write it out explicitly here.
    //__set_MSP(*((uint32_t*) 0x00000000));
    __ASM volatile ("movs r3, #0\nldr r3, [r3, #0]\nMSR msp, r3\n" : : : "r3", "sp");

    ((void (*)(void)) *((uint32_t*) 0x00000004))();
#endif

    while (1);
}
STATIC MP_DEFINE_CONST_FUN_OBJ_0(pyb_bootloader_obj, pyb_bootloader);

/// \function hard_reset()
/// Resets the pyboard in a manner similar to pushing the external RESET
/// button.
STATIC mp_obj_t pyb_hard_reset(void) {
    NVIC_SystemReset();
    return mp_const_none;
}
STATIC MP_DEFINE_CONST_FUN_OBJ_0(pyb_hard_reset_obj, pyb_hard_reset);

/// \function info([dump_alloc_table])
/// Print out lots of information about the board.
STATIC mp_obj_t pyb_info(mp_uint_t n_args, const mp_obj_t *args) {
    // get and print unique id; 96 bits
    {
        byte *id = (byte*)0x1fff7a10;
        printf("ID=%02x%02x%02x%02x:%02x%02x%02x%02x:%02x%02x%02x%02x\n", id[0], id[1], id[2], id[3], id[4], id[5], id[6], id[7], id[8], id[9], id[10], id[11]);
    }

    // get and print clock speeds
    // SYSCLK=168MHz, HCLK=168MHz, PCLK1=42MHz, PCLK2=84MHz
    {
        printf("S=%lu\nH=%lu\nP1=%lu\nP2=%lu\n",
               HAL_RCC_GetSysClockFreq(),
               HAL_RCC_GetHCLKFreq(),
               HAL_RCC_GetPCLK1Freq(),
               HAL_RCC_GetPCLK2Freq());
    }

    // to print info about memory
    {
        printf("_etext=%p\n", &_etext);
        printf("_sidata=%p\n", &_sidata);
        printf("_sdata=%p\n", &_sdata);
        printf("_edata=%p\n", &_edata);
        printf("_sbss=%p\n", &_sbss);
        printf("_ebss=%p\n", &_ebss);
        printf("_estack=%p\n", &_estack);
        printf("_ram_start=%p\n", &_ram_start);
        printf("_heap_start=%p\n", &_heap_start);
        printf("_heap_end=%p\n", &_heap_end);
        printf("_ram_end=%p\n", &_ram_end);
    }

    // qstr info
    {
        mp_uint_t n_pool, n_qstr, n_str_data_bytes, n_total_bytes;
        qstr_pool_info(&n_pool, &n_qstr, &n_str_data_bytes, &n_total_bytes);
        printf("qstr:\n  n_pool=" UINT_FMT "\n  n_qstr=" UINT_FMT "\n  n_str_data_bytes=" UINT_FMT "\n  n_total_bytes=" UINT_FMT "\n", n_pool, n_qstr, n_str_data_bytes, n_total_bytes);
    }

    // GC info
    {
        gc_info_t info;
        gc_info(&info);
        printf("GC:\n");
        printf("  " UINT_FMT " total\n", info.total);
        printf("  " UINT_FMT " : " UINT_FMT "\n", info.used, info.free);
        printf("  1=" UINT_FMT " 2=" UINT_FMT " m=" UINT_FMT "\n", info.num_1block, info.num_2block, info.max_block);
    }

    // free space on flash
    {
        DWORD nclst;
        FATFS *fatfs;
        f_getfree("/flash", &nclst, &fatfs);
        printf("LFS free: %u bytes\n", (uint)(nclst * fatfs->csize * 512));
    }

    if (n_args == 1) {
        // arg given means dump gc allocation table
        gc_dump_alloc_table();
    }

    return mp_const_none;
}
STATIC MP_DEFINE_CONST_FUN_OBJ_VAR_BETWEEN(pyb_info_obj, 0, 1, pyb_info);

/// \function unique_id()
/// Returns a string of 12 bytes (96 bits), which is the unique ID for the MCU.
STATIC mp_obj_t pyb_unique_id(void) {
    byte *id = (byte*)0x1fff7a10;
    return mp_obj_new_bytes(id, 12);
}
STATIC MP_DEFINE_CONST_FUN_OBJ_0(pyb_unique_id_obj, pyb_unique_id);

// get or set the MCU frequencies
STATIC mp_uint_t pyb_freq_calc_ahb_div(mp_uint_t wanted_div) {
    if (wanted_div <= 1) { return RCC_SYSCLK_DIV1; }
    else if (wanted_div <= 2) { return RCC_SYSCLK_DIV2; }
    else if (wanted_div <= 4) { return RCC_SYSCLK_DIV4; }
    else if (wanted_div <= 8) { return RCC_SYSCLK_DIV8; }
    else if (wanted_div <= 16) { return RCC_SYSCLK_DIV16; }
    else if (wanted_div <= 64) { return RCC_SYSCLK_DIV64; }
    else if (wanted_div <= 128) { return RCC_SYSCLK_DIV128; }
    else if (wanted_div <= 256) { return RCC_SYSCLK_DIV256; }
    else { return RCC_SYSCLK_DIV512; }
}
STATIC mp_uint_t pyb_freq_calc_apb_div(mp_uint_t wanted_div) {
    if (wanted_div <= 1) { return RCC_HCLK_DIV1; }
    else if (wanted_div <= 2) { return RCC_HCLK_DIV2; }
    else if (wanted_div <= 4) { return RCC_HCLK_DIV4; }
    else if (wanted_div <= 8) { return RCC_HCLK_DIV8; }
    else { return RCC_SYSCLK_DIV16; }
}
STATIC mp_obj_t pyb_freq(mp_uint_t n_args, const mp_obj_t *args) {
    if (n_args == 0) {
        // get
        mp_obj_t tuple[4] = {
           mp_obj_new_int(HAL_RCC_GetSysClockFreq()),
           mp_obj_new_int(HAL_RCC_GetHCLKFreq()),
           mp_obj_new_int(HAL_RCC_GetPCLK1Freq()),
           mp_obj_new_int(HAL_RCC_GetPCLK2Freq()),
        };
        return mp_obj_new_tuple(4, tuple);
    } else {
        // set
        mp_int_t wanted_sysclk = mp_obj_get_int(args[0]) / 1000000;

        // default PLL parameters that give 48MHz on PLL48CK
        uint32_t m = HSE_VALUE / 1000000, n = 336, p = 2, q = 7;
        uint32_t sysclk_source;

        // the following logic assumes HSE < HSI
        if (HSE_VALUE / 1000000 <= wanted_sysclk && wanted_sysclk < HSI_VALUE / 1000000) {
            // use HSE as SYSCLK
            sysclk_source = RCC_SYSCLKSOURCE_HSE;
        } else if (HSI_VALUE / 1000000 <= wanted_sysclk && wanted_sysclk < 24) {
            // use HSI as SYSCLK
            sysclk_source = RCC_SYSCLKSOURCE_HSI;
        } else {
            // search for a valid PLL configuration that keeps USB at 48MHz
            for (; wanted_sysclk > 0; wanted_sysclk--) {
                for (p = 2; p <= 8; p += 2) {
                    // compute VCO_OUT
                    mp_uint_t vco_out = wanted_sysclk * p;
                    // make sure VCO_OUT is between 192MHz and 432MHz
                    if (vco_out < 192 || vco_out > 432) {
                        continue;
                    }
                    // make sure Q is an integer
                    if (vco_out % 48 != 0) {
                        continue;
                    }
                    // solve for Q to get PLL48CK at 48MHz
                    q = vco_out / 48;
                    // make sure Q is in range
                    if (q < 2 || q > 15) {
                        continue;
                    }
                    // make sure N/M is an integer
                    if (vco_out % (HSE_VALUE / 1000000) != 0) {
                        continue;
                    }
                    // solve for N/M
                    mp_uint_t n_by_m = vco_out / (HSE_VALUE / 1000000);
                    // solve for M, making sure VCO_IN (=HSE/M) is between 1MHz and 2MHz
                    m = 192 / n_by_m;
                    while (m < (HSE_VALUE / 2000000) || n_by_m * m < 192) {
                        m += 1;
                    }
                    if (m > (HSE_VALUE / 1000000)) {
                        continue;
                    }
                    // solve for N
                    n = n_by_m * m;
                    // make sure N is in range
                    if (n < 192 || n > 432) {
                        continue;
                    }

                    // found values!
                    sysclk_source = RCC_SYSCLKSOURCE_PLLCLK;
                    goto set_clk;
                }
            }
            nlr_raise(mp_obj_new_exception_msg(&mp_type_ValueError, "can't make valid freq"));
        }

    set_clk:
        //printf("%lu %lu %lu %lu %lu\n", sysclk_source, m, n, p, q);

        // let the USB CDC have a chance to process before we change the clock
        HAL_Delay(USBD_CDC_POLLING_INTERVAL + 2);

        // desired system clock source is in sysclk_source
        RCC_ClkInitTypeDef RCC_ClkInitStruct;
        RCC_ClkInitStruct.ClockType = (RCC_CLOCKTYPE_SYSCLK | RCC_CLOCKTYPE_HCLK | RCC_CLOCKTYPE_PCLK1 | RCC_CLOCKTYPE_PCLK2);
        if (sysclk_source == RCC_SYSCLKSOURCE_PLLCLK) {
            // set HSE as system clock source to allow modification of the PLL configuration
            // we then change to PLL after re-configuring PLL
            RCC_ClkInitStruct.SYSCLKSource = RCC_SYSCLKSOURCE_HSE;
        } else {
            // directly set the system clock source as desired
            RCC_ClkInitStruct.SYSCLKSource = sysclk_source;
        }
        wanted_sysclk *= 1000000;
        if (n_args >= 2) {
            // note: AHB freq required to be >= 14.2MHz for USB operation
            RCC_ClkInitStruct.AHBCLKDivider = pyb_freq_calc_ahb_div(wanted_sysclk / mp_obj_get_int(args[1]));
        } else {
            RCC_ClkInitStruct.AHBCLKDivider = RCC_SYSCLK_DIV1;
        }
        if (n_args >= 3) {
            RCC_ClkInitStruct.APB1CLKDivider = pyb_freq_calc_apb_div(wanted_sysclk / mp_obj_get_int(args[2]));
        } else {
            RCC_ClkInitStruct.APB1CLKDivider = RCC_HCLK_DIV4;
        }
        if (n_args >= 4) {
            RCC_ClkInitStruct.APB2CLKDivider = pyb_freq_calc_apb_div(wanted_sysclk / mp_obj_get_int(args[3]));
        } else {
            RCC_ClkInitStruct.APB2CLKDivider = RCC_HCLK_DIV2;
        }
        if (HAL_RCC_ClockConfig(&RCC_ClkInitStruct, FLASH_LATENCY_1) != HAL_OK) {
            goto fail;
        }

        // re-configure PLL
        // even if we don't use the PLL for the system clock, we still need it for USB, RNG and SDIO
        RCC_OscInitTypeDef RCC_OscInitStruct;
        RCC_OscInitStruct.OscillatorType = RCC_OSCILLATORTYPE_HSE;
        RCC_OscInitStruct.HSEState = RCC_HSE_ON;
        RCC_OscInitStruct.PLL.PLLState = RCC_PLL_ON;
        RCC_OscInitStruct.PLL.PLLSource = RCC_PLLSOURCE_HSE;
        RCC_OscInitStruct.PLL.PLLM = m;
        RCC_OscInitStruct.PLL.PLLN = n;
        RCC_OscInitStruct.PLL.PLLP = p;
        RCC_OscInitStruct.PLL.PLLQ = q;
        if (HAL_RCC_OscConfig(&RCC_OscInitStruct) != HAL_OK) {
            goto fail;
        }

        // set PLL as system clock source if wanted
        if (sysclk_source == RCC_SYSCLKSOURCE_PLLCLK) {
            RCC_ClkInitStruct.ClockType = RCC_CLOCKTYPE_SYSCLK;
            RCC_ClkInitStruct.SYSCLKSource = RCC_SYSCLKSOURCE_PLLCLK;
            if (HAL_RCC_ClockConfig(&RCC_ClkInitStruct, FLASH_LATENCY_5) != HAL_OK) {
                goto fail;
            }
        }

        // re-init TIM3 for USB CDC rate
        timer_tim3_init();

        return mp_const_none;

    fail:;
        void NORETURN __fatal_error(const char *msg);
        __fatal_error("can't change freq");
    }
}
STATIC MP_DEFINE_CONST_FUN_OBJ_VAR_BETWEEN(pyb_freq_obj, 0, 4, pyb_freq);
=======
#include "modmachine.h"
>>>>>>> 9d0d6d38

/// \function millis()
/// Returns the number of milliseconds since the board was last reset.
///
/// The result is always a micropython smallint (31-bit signed number), so
/// after 2^30 milliseconds (about 12.4 days) this will start to return
/// negative numbers.
STATIC mp_obj_t pyb_millis(void) {
    // We want to "cast" the 32 bit unsigned into a small-int.  This means
    // copying the MSB down 1 bit (extending the sign down), which is
    // equivalent to just using the MP_OBJ_NEW_SMALL_INT macro.
    return MP_OBJ_NEW_SMALL_INT(HAL_GetTick());
}
STATIC MP_DEFINE_CONST_FUN_OBJ_0(pyb_millis_obj, pyb_millis);

/// \function elapsed_millis(start)
/// Returns the number of milliseconds which have elapsed since `start`.
///
/// This function takes care of counter wrap, and always returns a positive
/// number. This means it can be used to measure periods upto about 12.4 days.
///
/// Example:
///     start = pyb.millis()
///     while pyb.elapsed_millis(start) < 1000:
///         # Perform some operation
STATIC mp_obj_t pyb_elapsed_millis(mp_obj_t start) {
    uint32_t startMillis = mp_obj_get_int(start);
    uint32_t currMillis = HAL_GetTick();
    return MP_OBJ_NEW_SMALL_INT((currMillis - startMillis) & 0x3fffffff);
}
STATIC MP_DEFINE_CONST_FUN_OBJ_1(pyb_elapsed_millis_obj, pyb_elapsed_millis);

/// \function micros()
/// Returns the number of microseconds since the board was last reset.
///
/// The result is always a micropython smallint (31-bit signed number), so
/// after 2^30 microseconds (about 17.8 minutes) this will start to return
/// negative numbers.
STATIC mp_obj_t pyb_micros(void) {
    // We want to "cast" the 32 bit unsigned into a small-int.  This means
    // copying the MSB down 1 bit (extending the sign down), which is
    // equivalent to just using the MP_OBJ_NEW_SMALL_INT macro.
    return MP_OBJ_NEW_SMALL_INT(sys_tick_get_microseconds());
}
STATIC MP_DEFINE_CONST_FUN_OBJ_0(pyb_micros_obj, pyb_micros);

/// \function elapsed_micros(start)
/// Returns the number of microseconds which have elapsed since `start`.
///
/// This function takes care of counter wrap, and always returns a positive
/// number. This means it can be used to measure periods upto about 17.8 minutes.
///
/// Example:
///     start = pyb.micros()
///     while pyb.elapsed_micros(start) < 1000:
///         # Perform some operation
STATIC mp_obj_t pyb_elapsed_micros(mp_obj_t start) {
    uint32_t startMicros = mp_obj_get_int(start);
    uint32_t currMicros = sys_tick_get_microseconds();
    return MP_OBJ_NEW_SMALL_INT((currMicros - startMicros) & 0x3fffffff);
}
STATIC MP_DEFINE_CONST_FUN_OBJ_1(pyb_elapsed_micros_obj, pyb_elapsed_micros);

MP_DECLARE_CONST_FUN_OBJ(pyb_main_obj); // defined in main.c

STATIC const mp_map_elem_t pyb_module_globals_table[] = {
    { MP_OBJ_NEW_QSTR(MP_QSTR___name__), MP_OBJ_NEW_QSTR(MP_QSTR_pyb) },

    { MP_OBJ_NEW_QSTR(MP_QSTR_bootloader), (mp_obj_t)&machine_bootloader_obj },
    { MP_OBJ_NEW_QSTR(MP_QSTR_hard_reset), (mp_obj_t)&machine_reset_obj },
    { MP_OBJ_NEW_QSTR(MP_QSTR_info), (mp_obj_t)&machine_info_obj },
    { MP_OBJ_NEW_QSTR(MP_QSTR_unique_id), (mp_obj_t)&machine_unique_id_obj },
    { MP_OBJ_NEW_QSTR(MP_QSTR_freq), (mp_obj_t)&machine_freq_obj },
    { MP_OBJ_NEW_QSTR(MP_QSTR_repl_info), (mp_obj_t)&pyb_set_repl_info_obj },

    { MP_OBJ_NEW_QSTR(MP_QSTR_wfi), (mp_obj_t)&pyb_wfi_obj },
    { MP_OBJ_NEW_QSTR(MP_QSTR_disable_irq), (mp_obj_t)&pyb_disable_irq_obj },
    { MP_OBJ_NEW_QSTR(MP_QSTR_enable_irq), (mp_obj_t)&pyb_enable_irq_obj },

    { MP_OBJ_NEW_QSTR(MP_QSTR_stop), (mp_obj_t)&machine_sleep_obj },
    { MP_OBJ_NEW_QSTR(MP_QSTR_standby), (mp_obj_t)&machine_deepsleep_obj },
    { MP_OBJ_NEW_QSTR(MP_QSTR_main), (mp_obj_t)&pyb_main_obj },
    { MP_OBJ_NEW_QSTR(MP_QSTR_repl_uart), (mp_obj_t)&mod_os_dupterm_obj },

    { MP_OBJ_NEW_QSTR(MP_QSTR_usb_mode), (mp_obj_t)&pyb_usb_mode_obj },
    { MP_OBJ_NEW_QSTR(MP_QSTR_hid_mouse), (mp_obj_t)&pyb_usb_hid_mouse_obj },
    { MP_OBJ_NEW_QSTR(MP_QSTR_hid_keyboard), (mp_obj_t)&pyb_usb_hid_keyboard_obj },
    { MP_OBJ_NEW_QSTR(MP_QSTR_USB_VCP), (mp_obj_t)&pyb_usb_vcp_type },
    { MP_OBJ_NEW_QSTR(MP_QSTR_USB_HID), (mp_obj_t)&pyb_usb_hid_type },
    // these 2 are deprecated; use USB_VCP.isconnected and USB_HID.send instead
    { MP_OBJ_NEW_QSTR(MP_QSTR_have_cdc), (mp_obj_t)&pyb_have_cdc_obj },
    { MP_OBJ_NEW_QSTR(MP_QSTR_hid), (mp_obj_t)&pyb_hid_send_report_obj },

    { MP_OBJ_NEW_QSTR(MP_QSTR_millis), (mp_obj_t)&pyb_millis_obj },
    { MP_OBJ_NEW_QSTR(MP_QSTR_elapsed_millis), (mp_obj_t)&pyb_elapsed_millis_obj },
    { MP_OBJ_NEW_QSTR(MP_QSTR_micros), (mp_obj_t)&pyb_micros_obj },
    { MP_OBJ_NEW_QSTR(MP_QSTR_elapsed_micros), (mp_obj_t)&pyb_elapsed_micros_obj },
    { MP_OBJ_NEW_QSTR(MP_QSTR_delay), (mp_obj_t)&time_sleep_ms_obj },
    { MP_OBJ_NEW_QSTR(MP_QSTR_udelay), (mp_obj_t)&time_sleep_us_obj },
    { MP_OBJ_NEW_QSTR(MP_QSTR_sync), (mp_obj_t)&mod_os_sync_obj },
    { MP_OBJ_NEW_QSTR(MP_QSTR_mount), (mp_obj_t)&pyb_mount_obj },

    { MP_OBJ_NEW_QSTR(MP_QSTR_Timer), (mp_obj_t)&pyb_timer_type },

#if MICROPY_HW_ENABLE_RNG
    { MP_OBJ_NEW_QSTR(MP_QSTR_rng), (mp_obj_t)&pyb_rng_get_obj },
#endif

#if MICROPY_HW_ENABLE_RTC
    { MP_OBJ_NEW_QSTR(MP_QSTR_RTC), (mp_obj_t)&pyb_rtc_type },
#endif

    { MP_OBJ_NEW_QSTR(MP_QSTR_Pin), (mp_obj_t)&pin_type },
    { MP_OBJ_NEW_QSTR(MP_QSTR_ExtInt), (mp_obj_t)&extint_type },

#if MICROPY_HW_ENABLE_SERVO
    { MP_OBJ_NEW_QSTR(MP_QSTR_pwm), (mp_obj_t)&pyb_pwm_set_obj },
    { MP_OBJ_NEW_QSTR(MP_QSTR_servo), (mp_obj_t)&pyb_servo_set_obj },
    { MP_OBJ_NEW_QSTR(MP_QSTR_Servo), (mp_obj_t)&pyb_servo_type },
#endif

#if MICROPY_HW_HAS_SWITCH
    { MP_OBJ_NEW_QSTR(MP_QSTR_Switch), (mp_obj_t)&pyb_switch_type },
#endif

#if MICROPY_HW_HAS_SDCARD
    { MP_OBJ_NEW_QSTR(MP_QSTR_SD), (mp_obj_t)&pyb_sdcard_obj },
#endif

#if defined(MICROPY_HW_LED1)
    { MP_OBJ_NEW_QSTR(MP_QSTR_LED), (mp_obj_t)&pyb_led_type },
#endif
    { MP_OBJ_NEW_QSTR(MP_QSTR_I2C), (mp_obj_t)&pyb_i2c_type },
    { MP_OBJ_NEW_QSTR(MP_QSTR_SPI), (mp_obj_t)&pyb_spi_type },
    { MP_OBJ_NEW_QSTR(MP_QSTR_UART), (mp_obj_t)&pyb_uart_type },
#if MICROPY_HW_ENABLE_CAN
    { MP_OBJ_NEW_QSTR(MP_QSTR_CAN), (mp_obj_t)&pyb_can_type },
#endif

    { MP_OBJ_NEW_QSTR(MP_QSTR_ADC), (mp_obj_t)&pyb_adc_type },
    { MP_OBJ_NEW_QSTR(MP_QSTR_ADCAll), (mp_obj_t)&pyb_adc_all_type },

#if MICROPY_HW_ENABLE_DAC
    { MP_OBJ_NEW_QSTR(MP_QSTR_DAC), (mp_obj_t)&pyb_dac_type },
#endif

#if MICROPY_HW_HAS_MMA7660
    { MP_OBJ_NEW_QSTR(MP_QSTR_Accel), (mp_obj_t)&pyb_accel_type },
#endif

#if MICROPY_HW_HAS_LCD
    { MP_OBJ_NEW_QSTR(MP_QSTR_LCD), (mp_obj_t)&pyb_lcd_type },
#endif
    { MP_OBJ_NEW_QSTR(MP_QSTR_TFT), (mp_obj_t)&pyb_tft_type },
};

STATIC MP_DEFINE_CONST_DICT(pyb_module_globals, pyb_module_globals_table);

const mp_obj_module_t pyb_module = {
    .base = { &mp_type_module },
    .name = MP_QSTR_pyb,
    .globals = (mp_obj_dict_t*)&pyb_module_globals,
};<|MERGE_RESOLUTION|>--- conflicted
+++ resolved
@@ -60,7 +60,6 @@
 #include "lcd.h"
 #include "usb.h"
 #include "portmodules.h"
-<<<<<<< HEAD
 #include "ST7735.h"
 
 /// \module pyb - functions related to the pyboard
@@ -349,9 +348,7 @@
     }
 }
 STATIC MP_DEFINE_CONST_FUN_OBJ_VAR_BETWEEN(pyb_freq_obj, 0, 4, pyb_freq);
-=======
 #include "modmachine.h"
->>>>>>> 9d0d6d38
 
 /// \function millis()
 /// Returns the number of milliseconds since the board was last reset.
